//! The Span Batch Type

#![allow(unused)]

use super::{SpanBatchError, SpanBatchTransactions};
use crate::{
    traits::L2ChainProvider,
    types::{
        BatchValidity, BlockInfo, L2BlockInfo, RawSpanBatch, RollupConfig, SingleBatch,
        SpanBatchBits, SpanBatchElement, SpanBatchPayload, SpanBatchPrefix,
    },
};
use alloc::{vec, vec::Vec};
use alloy_primitives::FixedBytes;
use op_alloy_consensus::OpTxType;
use tracing::{info, warn};

/// The span batch contains the input to build a span of L2 blocks in derived form.
#[derive(Debug, Default, Clone, PartialEq, Eq)]
pub struct SpanBatch {
    /// First 20 bytes of the first block's parent hash
    pub parent_check: FixedBytes<20>,
    /// First 20 bytes of the last block's L1 origin hash
    pub l1_origin_check: FixedBytes<20>,
    /// Genesis block timestamp
    pub genesis_timestamp: u64,
    /// Chain ID
    pub chain_id: u64,
    /// List of block input in derived form
    pub batches: Vec<SpanBatchElement>,
    /// Caching - origin bits
    pub origin_bits: SpanBatchBits,
    /// Caching - block tx counts
    pub block_tx_counts: Vec<u64>,
    /// Caching - span batch txs
    pub txs: SpanBatchTransactions,
}

impl SpanBatch {
    /// Returns the timestamp for the first batch in the span.
    pub fn timestamp(&self) -> u64 {
        self.batches[0].timestamp
    }

    /// Returns the epoch number for the first batch in the span.
    pub fn starting_epoch_num(&self) -> u64 {
        self.batches[0].epoch_num
    }

    /// Checks if the first 20 bytes of the given hash match the L1 origin check.
    pub fn check_origin_hash(&self, hash: FixedBytes<32>) -> bool {
        self.l1_origin_check == hash[..20]
    }

    /// Checks if the first 20 bytes of the given hash match the parent check.
    pub fn check_parent_hash(&self, hash: FixedBytes<32>) -> bool {
        self.parent_check == hash[..20]
    }

    /// Checks if the span batch is valid.
    pub async fn check_batch<BF: L2ChainProvider>(
        &self,
        cfg: &RollupConfig,
        l1_blocks: &[BlockInfo],
        l2_safe_head: L2BlockInfo,
        inclusion_block: &BlockInfo,
        fetcher: &mut BF,
    ) -> BatchValidity {
        if l1_blocks.is_empty() {
            warn!("missing L1 block input, cannot proceed with batch checking");
            return BatchValidity::Undecided;
        }
        if self.batches.is_empty() {
            warn!("empty span batch, cannot proceed with batch checking");
            return BatchValidity::Undecided;
        }
        let epoch = l1_blocks[0];
        let mut batch_origin = epoch;
        let starting_epoch_num = self.starting_epoch_num();
        if starting_epoch_num == batch_origin.number + 1 {
            if l1_blocks.len() < 2 {
                info!("eager batch wants to advance current epoch {}, but could not without more L1 blocks", epoch.id());
                return BatchValidity::Undecided;
            }
            batch_origin = l1_blocks[1];
        }

        // Span batches are only valid after the Delta hard fork.
        if !cfg.is_delta_active(batch_origin.timestamp) {
            warn!(
                "received SpanBatch (id {}) with L1 origin (timestamp {}) before Delta hard fork",
                batch_origin.id(),
                batch_origin.timestamp
            );
            return BatchValidity::Drop;
        }

        // Skip out of order batches.
        let next_timestamp = l2_safe_head.block_info.timestamp + cfg.block_time;
        if self.timestamp() > next_timestamp {
            warn!(
                "received out-of-order batch for future processing after next batch ({} > {})",
                self.timestamp(),
                next_timestamp
            );
            return BatchValidity::Future;
        }
        // SAFETY: The span batch is not empty so the last element exists.
        if self.batches.last().unwrap().timestamp < next_timestamp {
            warn!("span batch has no new blocks after safe head");
            return BatchValidity::Drop;
        }

        // Find the parent block of the span batch.
        // If the span batch does not overlap the current safe chain, parent block should be the L2
        // safe head.
        let mut parent_num = l2_safe_head.block_info.number;
        let parent_block = l2_safe_head;
        if self.timestamp() < next_timestamp {
            if self.timestamp() > l2_safe_head.block_info.timestamp {
                // Batch timestamp cannot be between safe head and next timestamp.
                warn!("batch has misaligned timestamp, block time is too short");
                return BatchValidity::Drop;
            }
            if (l2_safe_head.block_info.timestamp - self.timestamp()) % cfg.block_time != 0 {
                warn!("batch has misaligned timestamp, not overlapped exactly");
                return BatchValidity::Drop;
            }
            parent_num = l2_safe_head.block_info.number -
                (l2_safe_head.block_info.timestamp - self.timestamp()) / cfg.block_time -
                1;
            let parent_block = match fetcher.l2_block_info_by_number(parent_num).await {
                Ok(block) => block,
                Err(e) => {
                    warn!("failed to fetch L2 block number {parent_num}: {e}");
                    // Unable to validate the batch for now. Retry later.
                    return BatchValidity::Undecided;
                }
            };
        }
        if !self.check_parent_hash(parent_block.block_info.parent_hash) {
            warn!(
<<<<<<< HEAD
                "parent block number mismatch, expected: {parent_num}, received: {}, parent hash: {}, self hash: {}",
                parent_block.block_info.number,
                parent_block.block_info.parent_hash,
                self.parent_check,
=======
                "parent block number mismatch, expected: {parent_num}, received: {}",
                parent_block.block_info.number
>>>>>>> 72896979
            );
            return BatchValidity::Drop;
        }

        // Filter out batches that were included too late.
        if starting_epoch_num + cfg.seq_window_size < inclusion_block.number {
            warn!("batch was included too late, sequence window expired");
            return BatchValidity::Drop;
        }

        // Check the L1 origin of the batch
        if starting_epoch_num > parent_block.l1_origin.number + 1 {
            warn!(
                "batch is for future epoch too far ahead, while it has the next timestamp, so it must be invalid, current_epoch: {}",
<<<<<<< HEAD
                epoch.id(),
=======
                epoch.id()
>>>>>>> 72896979
            );
            return BatchValidity::Drop;
        }

        // Verify the l1 origin hash for each l1 block.
        // SAFETY: The span batch is not empty so the last element exists.
        let end_epoch_num = self.batches.last().unwrap().epoch_num;
        let mut origin_checked = false;
        // l1Blocks is supplied from batch queue and its length is limited to SequencerWindowSize.
        for l1_block in l1_blocks {
            if l1_block.number == end_epoch_num {
                if !self.check_origin_hash(l1_block.hash) {
                    warn!(
                        "batch is for different L1 chain, epoch hash does not match, expected: {}",
                        l1_block.hash
                    );
                    return BatchValidity::Drop;
                }
                origin_checked = true;
                break;
            }
        }
        if !origin_checked {
            info!("need more l1 blocks to check entire origins of span batch");
            return BatchValidity::Undecided;
        }

        // Check if the batch is too old.
        if starting_epoch_num < parent_block.l1_origin.number {
            warn!("dropped batch, epoch is too old, minimum: {}", parent_block.block_info.id());
            return BatchValidity::Drop;
        }

        let mut origin_index = 0;
        let mut origin_advanced = starting_epoch_num == parent_block.l1_origin.number + 1;
        for (i, batch) in self.batches.iter().enumerate() {
            if batch.timestamp <= l2_safe_head.block_info.timestamp {
                continue;
            }
            // Find the L1 origin for the batch.
            for (j, j_block) in l1_blocks.iter().enumerate().skip(origin_index) {
                if batch.epoch_num == j_block.number {
                    origin_index = j;
                    break;
                }
            }
            let l1_origin = l1_blocks[origin_index];
            if i > 0 {
                origin_advanced = false;
                if batch.epoch_num > self.batches[i - 1].epoch_num {
                    origin_advanced = true;
                }
            }
            let block_timestamp = batch.timestamp;
            if block_timestamp < l1_origin.timestamp {
                warn!(
                    "block timestamp is less than L1 origin timestamp, l2_timestamp: {}, l1_timestamp: {}, origin: {}",
                    block_timestamp,
                    l1_origin.timestamp,
                    l1_origin.id()
                );
                return BatchValidity::Drop;
            }
            // Check if we ran out of sequencer time drift
            if block_timestamp > l1_origin.timestamp + cfg.max_sequencer_drift {
                if batch.transactions.is_empty() {
                    // If the sequencer is co-operating by producing an empty batch,
                    // then allow the batch if it was the right thing to do to maintain the L2 time
                    // >= L1 time invariant. We only check batches that do not
                    // advance the epoch, to ensure epoch advancement regardless of time drift is
                    // allowed.
                    if !origin_advanced {
                        if origin_index + 1 >= l1_blocks.len() {
                            info!("without the next L1 origin we cannot determine yet if this empty batch that exceeds the time drift is still valid");
                            return BatchValidity::Undecided;
                        }
                        if block_timestamp >= l1_blocks[origin_index + 1].timestamp {
                            // check if the next L1 origin could have been adopted
                            info!("batch exceeded sequencer time drift without adopting next origin, and next L1 origin would have been valid");
                            return BatchValidity::Drop;
                        } else {
                            info!("continuing with empty batch before late L1 block to preserve L2 time invariant");
                        }
                    }
                } else {
                    // If the sequencer is ignoring the time drift rule, then drop the batch and
                    // force an empty batch instead, as the sequencer is not
                    // allowed to include anything past this point without moving to the next epoch.
                    warn!(
                        "batch exceeded sequencer time drift, sequencer must adopt new L1 origin to include transactions again, max_time: {}",
                        l1_origin.timestamp + cfg.max_sequencer_drift
                    );
                    return BatchValidity::Drop;
                }
            }

            // Check that the transactions are not empty and do not contain any deposits.
            for (tx_index, tx_bytes) in batch.transactions.iter().enumerate() {
                if tx_bytes.is_empty() {
                    warn!(
                        "transaction data must not be empty, but found empty tx, tx_index: {}",
                        tx_index
                    );
                    return BatchValidity::Drop;
                }
                if tx_bytes.0[0] == OpTxType::Deposit as u8 {
                    warn!("sequencers may not embed any deposits into batch data, but found tx that has one, tx_index: {}", tx_index);
                    return BatchValidity::Drop;
                }
            }
        }

        // Check overlapped blocks
        if self.timestamp() < next_timestamp {
            for i in 0..(l2_safe_head.block_info.number - parent_num) {
                let safe_block_num = parent_num + i + 1;
                let safe_block_payload = match fetcher.payload_by_number(safe_block_num).await {
                    Ok(p) => p,
                    Err(e) => {
                        warn!("failed to fetch payload for block number {safe_block_num}: {e}");
                        return BatchValidity::Undecided;
                    }
                };
                let safe_block_txs = &safe_block_payload.execution_payload.transactions;
                let batch_txs = &self.batches[i as usize].transactions;
                // Execution payload has deposit txs but batch does not.
                let deposit_count: usize = safe_block_txs
                    .iter()
                    .map(|tx| if tx.0[0] == OpTxType::Deposit as u8 { 1 } else { 0 })
                    .sum();
                if safe_block_txs.len() - deposit_count != batch_txs.len() {
                    warn!(
                        "overlapped block's tx count does not match, safe_block_txs: {}, batch_txs: {}",
                        safe_block_txs.len(),
                        batch_txs.len()
                    );
                    return BatchValidity::Drop;
                }
                for j in 0..batch_txs.len() {
                    if safe_block_txs[j + deposit_count] != batch_txs[j].0 {
                        warn!("overlapped block's transaction does not match");
                        return BatchValidity::Drop;
                    }
                }
                let safe_block_ref = match safe_block_payload.to_l2_block_ref(cfg) {
                    Ok(r) => r,
                    Err(e) => {
                        warn!("failed to extract L2BlockInfo from execution payload, hash: {}, err: {e}", safe_block_payload.execution_payload.block_hash);
                        return BatchValidity::Drop;
                    }
                };
                if safe_block_ref.l1_origin.number != self.batches[i as usize].epoch_num {
<<<<<<< HEAD
                    warn!(
                        "overlapped block's L1 origin number does not match {}, {}",
                        safe_block_ref.l1_origin.number, self.batches[i as usize].epoch_num
                    );
=======
                    warn!("overlapped block's L1 origin number does not match");
>>>>>>> 72896979
                    return BatchValidity::Drop;
                }
            }
        }

        BatchValidity::Accept
    }

    /// Converts the span batch to a raw span batch.
    pub fn to_raw_span_batch(
        &self,
        origin_changed_bit: u8,
        genesis_timestamp: u64,
        chain_id: u64,
    ) -> Result<RawSpanBatch, SpanBatchError> {
        if self.batches.is_empty() {
            return Err(SpanBatchError::EmptySpanBatch);
        }

        let span_start = self.batches.first().ok_or(SpanBatchError::EmptySpanBatch)?;
        let span_end = self.batches.last().ok_or(SpanBatchError::EmptySpanBatch)?;

        Ok(RawSpanBatch {
            prefix: SpanBatchPrefix {
                rel_timestamp: span_start.timestamp - genesis_timestamp,
                l1_origin_num: span_end.epoch_num,
                parent_check: self.parent_check,
                l1_origin_check: self.l1_origin_check,
            },
            payload: SpanBatchPayload {
                block_count: self.batches.len() as u64,
                origin_bits: self.origin_bits.clone(),
                block_tx_counts: self.block_tx_counts.clone(),
                txs: self.txs.clone(),
            },
        })
    }

    /// Converts all [SpanBatchElement]s after the L2 safe head to [SingleBatch]es. The resulting
    /// [SingleBatch]es do not contain a parent hash, as it is populated by the Batch Queue
    /// stage.
    pub fn get_singular_batches(
        &self,
        l1_origins: &[BlockInfo],
        l2_safe_head: L2BlockInfo,
    ) -> Result<Vec<SingleBatch>, SpanBatchError> {
        let mut single_batches = Vec::new();
        let mut origin_index = 0;
        for batch in &self.batches {
            if batch.timestamp <= l2_safe_head.block_info.timestamp {
                continue;
            }
            tracing::info!(
                "checking {} l1 origins with first timestamp: {}, batch timestamp: {}, {}",
                l1_origins.len(),
                l1_origins[0].timestamp,
                batch.timestamp,
                batch.epoch_num
            );
            let origin_epoch_hash = l1_origins[origin_index..l1_origins.len()]
                .iter()
                .enumerate()
                .find(|(i, origin)| origin.timestamp == batch.timestamp)
                .map(|(i, origin)| {
                    origin_index = i;
                    origin.hash
                })
                .ok_or(SpanBatchError::MissingL1Origin)?;
            let mut single_batch = SingleBatch {
                epoch_num: batch.epoch_num,
                epoch_hash: origin_epoch_hash,
                timestamp: batch.timestamp,
                transactions: batch.transactions.clone(),
                ..Default::default()
            };
            single_batches.push(single_batch);
        }
        Ok(single_batches)
    }

    /// Append a [SingleBatch] to the [SpanBatch]. Updates the L1 origin check if need be.
    pub fn append_singular_batch(
        &mut self,
        singular_batch: SingleBatch,
        seq_num: u64,
    ) -> Result<(), SpanBatchError> {
        // If the new element is not ordered with respect to the last element, panic.
        if !self.batches.is_empty() && self.peek(0).timestamp > singular_batch.timestamp {
            panic!("Batch is not ordered");
        }

        let SingleBatch { epoch_hash, parent_hash, .. } = singular_batch;

        // Always append the new batch and set the L1 origin check.
        self.batches.push(singular_batch.into());
        // Always update the L1 origin check.
        self.l1_origin_check = epoch_hash[..20].try_into().expect("Sub-slice cannot fail");

        let epoch_bit = if self.batches.len() == 1 {
            // If there is only one batch, initialize the parent check and set the epoch bit based
            // on the sequence number.
            self.parent_check = parent_hash[..20].try_into().expect("Sub-slice cannot fail");
            seq_num == 0
        } else {
            // If there is more than one batch, set the epoch bit based on the last two batches.
            self.peek(1).epoch_num < self.peek(0).epoch_num
        };

        // Set the respective bit in the origin bits.
        self.origin_bits.set_bit(self.batches.len() - 1, epoch_bit);

        let new_txs = self.peek(0).transactions.clone();

        // Update the block tx counts cache with the latest batch's transaction count.
        self.block_tx_counts.push(new_txs.len() as u64);

        // Add the new transactions to the transaction cache.
        self.txs.add_txs(new_txs, self.chain_id)
    }

    /// Peek at the `n`th-to-last last element in the batch.
    fn peek(&self, n: usize) -> &SpanBatchElement {
        &self.batches[self.batches.len() - 1 - n]
    }
}

#[cfg(test)]
mod tests {
    use super::*;
    use crate::{
        stages::test_utils::{CollectingLayer, TraceStorage},
        traits::test_utils::MockBlockFetcher,
        types::{BlockID, Genesis, L2ExecutionPayload, L2ExecutionPayloadEnvelope, RawTransaction},
    };
    use alloy_primitives::{b256, Bytes, B256};
    use op_alloy_consensus::OpTxType;
    use tracing::Level;
    use tracing_subscriber::{layer::SubscriberExt, util::SubscriberInitExt};

    #[test]
    fn test_timestamp() {
        let timestamp = 10;
        let first_element = SpanBatchElement { timestamp, ..Default::default() };
        let mut batch =
            SpanBatch { batches: vec![first_element, Default::default()], ..Default::default() };
        assert_eq!(batch.timestamp(), timestamp);
    }

    #[test]
    fn test_starting_epoch_num() {
        let epoch_num = 10;
        let first_element = SpanBatchElement { epoch_num, ..Default::default() };
        let mut batch =
            SpanBatch { batches: vec![first_element, Default::default()], ..Default::default() };
        assert_eq!(batch.starting_epoch_num(), epoch_num);
    }

    #[test]
    fn test_check_origin_hash() {
        let l1_origin_check = FixedBytes::from([17u8; 20]);
        let hash = b256!("1111111111111111111111111111111111111111000000000000000000000000");
        let batch = SpanBatch { l1_origin_check, ..Default::default() };
        assert!(batch.check_origin_hash(hash));
        // This hash has 19 matching bytes, the other 13 are zeros.
        let invalid = b256!("1111111111111111111111111111111111111100000000000000000000000000");
        assert!(!batch.check_origin_hash(invalid));
    }

    #[test]
    fn test_check_parent_hash() {
        let parent_check = FixedBytes::from([17u8; 20]);
        let hash = b256!("1111111111111111111111111111111111111111000000000000000000000000");
        let batch = SpanBatch { parent_check, ..Default::default() };
        assert!(batch.check_parent_hash(hash));
        // This hash has 19 matching bytes, the other 13 are zeros.
        let invalid = b256!("1111111111111111111111111111111111111100000000000000000000000000");
        assert!(!batch.check_parent_hash(invalid));
    }

    #[tokio::test]
    async fn test_check_batch_missing_l1_block_input() {
        let trace_store: TraceStorage = Default::default();
        let layer = CollectingLayer::new(trace_store.clone());
        tracing_subscriber::Registry::default().with(layer).init();

        let cfg = RollupConfig::default();
        let l1_blocks = vec![];
        let l2_safe_head = L2BlockInfo::default();
        let inclusion_block = BlockInfo::default();
        let mut fetcher = MockBlockFetcher::default();
        let batch = SpanBatch::default();
        assert_eq!(
            batch.check_batch(&cfg, &l1_blocks, l2_safe_head, &inclusion_block, &mut fetcher).await,
            BatchValidity::Undecided
        );
        let logs = trace_store.get_by_level(Level::WARN);
        assert_eq!(logs.len(), 1);
        assert!(logs[0].contains("missing L1 block input, cannot proceed with batch checking"));
    }

    #[tokio::test]
    async fn test_check_batches_is_empty() {
        let trace_store: TraceStorage = Default::default();
        let layer = CollectingLayer::new(trace_store.clone());
        tracing_subscriber::Registry::default().with(layer).init();

        let cfg = RollupConfig::default();
        let l1_blocks = vec![BlockInfo::default()];
        let l2_safe_head = L2BlockInfo::default();
        let inclusion_block = BlockInfo::default();
        let mut fetcher = MockBlockFetcher::default();
        let batch = SpanBatch::default();
        assert_eq!(
            batch.check_batch(&cfg, &l1_blocks, l2_safe_head, &inclusion_block, &mut fetcher).await,
            BatchValidity::Undecided
        );
        let logs = trace_store.get_by_level(Level::WARN);
        assert_eq!(logs.len(), 1);
        assert!(logs[0].contains("empty span batch, cannot proceed with batch checking"));
    }

    #[tokio::test]
    async fn test_eager_block_missing_origins() {
        let trace_store: TraceStorage = Default::default();
        let layer = CollectingLayer::new(trace_store.clone());
        tracing_subscriber::Registry::default().with(layer).init();

        let cfg = RollupConfig::default();
        let block = BlockInfo { number: 9, ..Default::default() };
        let l1_blocks = vec![block];
        let l2_safe_head = L2BlockInfo::default();
        let inclusion_block = BlockInfo::default();
        let mut fetcher = MockBlockFetcher::default();
        let first = SpanBatchElement { epoch_num: 10, ..Default::default() };
        let batch = SpanBatch { batches: vec![first], ..Default::default() };
        assert_eq!(
            batch.check_batch(&cfg, &l1_blocks, l2_safe_head, &inclusion_block, &mut fetcher).await,
            BatchValidity::Undecided
        );
        let logs = trace_store.get_by_level(Level::INFO);
        assert_eq!(logs.len(), 1);
        let str = alloc::format!(
            "eager batch wants to advance current epoch {}, but could not without more L1 blocks",
            block.id()
        );
        assert!(logs[0].contains(&str));
    }

    #[tokio::test]
    async fn test_check_batch_delta_inactive() {
        let trace_store: TraceStorage = Default::default();
        let layer = CollectingLayer::new(trace_store.clone());
        tracing_subscriber::Registry::default().with(layer).init();

        let cfg = RollupConfig { delta_time: Some(10), ..Default::default() };
        let block = BlockInfo { number: 10, timestamp: 9, ..Default::default() };
        let l1_blocks = vec![block];
        let l2_safe_head = L2BlockInfo::default();
        let inclusion_block = BlockInfo::default();
        let mut fetcher = MockBlockFetcher::default();
        let first = SpanBatchElement { epoch_num: 10, timestamp: 10, ..Default::default() };
        let batch = SpanBatch { batches: vec![first], ..Default::default() };
        assert_eq!(
            batch.check_batch(&cfg, &l1_blocks, l2_safe_head, &inclusion_block, &mut fetcher).await,
            BatchValidity::Drop
        );
        let logs = trace_store.get_by_level(Level::WARN);
        assert_eq!(logs.len(), 1);
        let str = alloc::format!(
            "received SpanBatch (id {}) with L1 origin (timestamp {}) before Delta hard fork",
            block.id(),
            block.timestamp
        );
        assert!(logs[0].contains(&str));
    }

    #[tokio::test]
    async fn test_check_batch_out_of_order() {
        let trace_store: TraceStorage = Default::default();
        let layer = CollectingLayer::new(trace_store.clone());
        tracing_subscriber::Registry::default().with(layer).init();

        let cfg = RollupConfig { delta_time: Some(0), block_time: 10, ..Default::default() };
        let block = BlockInfo { number: 10, timestamp: 10, ..Default::default() };
        let l1_blocks = vec![block];
        let l2_safe_head = L2BlockInfo {
            block_info: BlockInfo { timestamp: 10, ..Default::default() },
            ..Default::default()
        };
        let inclusion_block = BlockInfo::default();
        let mut fetcher = MockBlockFetcher::default();
        let first = SpanBatchElement { epoch_num: 10, timestamp: 21, ..Default::default() };
        let batch = SpanBatch { batches: vec![first], ..Default::default() };
        assert_eq!(
            batch.check_batch(&cfg, &l1_blocks, l2_safe_head, &inclusion_block, &mut fetcher).await,
            BatchValidity::Future
        );
        let logs = trace_store.get_by_level(Level::WARN);
        assert_eq!(logs.len(), 1);
        assert!(logs[0].contains(
            "received out-of-order batch for future processing after next batch (21 > 20)"
        ));
    }

    #[tokio::test]
    async fn test_check_batch_no_new_blocks() {
        let trace_store: TraceStorage = Default::default();
        let layer = CollectingLayer::new(trace_store.clone());
        tracing_subscriber::Registry::default().with(layer).init();

        let cfg = RollupConfig { delta_time: Some(0), block_time: 10, ..Default::default() };
        let block = BlockInfo { number: 10, timestamp: 10, ..Default::default() };
        let l1_blocks = vec![block];
        let l2_safe_head = L2BlockInfo {
            block_info: BlockInfo { timestamp: 10, ..Default::default() },
            ..Default::default()
        };
        let inclusion_block = BlockInfo::default();
        let mut fetcher = MockBlockFetcher::default();
        let first = SpanBatchElement { epoch_num: 10, timestamp: 10, ..Default::default() };
        let batch = SpanBatch { batches: vec![first], ..Default::default() };
        assert_eq!(
            batch.check_batch(&cfg, &l1_blocks, l2_safe_head, &inclusion_block, &mut fetcher).await,
            BatchValidity::Drop
        );
        let logs = trace_store.get_by_level(Level::WARN);
        assert_eq!(logs.len(), 1);
        assert!(logs[0].contains("span batch has no new blocks after safe head"));
    }

    #[tokio::test]
    async fn test_check_batch_misaligned_timestamp() {
        let trace_store: TraceStorage = Default::default();
        let layer = CollectingLayer::new(trace_store.clone());
        tracing_subscriber::Registry::default().with(layer).init();

        let cfg = RollupConfig { delta_time: Some(0), block_time: 10, ..Default::default() };
        let block = BlockInfo { number: 10, timestamp: 10, ..Default::default() };
        let l1_blocks = vec![block];
        let l2_safe_head = L2BlockInfo {
            block_info: BlockInfo { timestamp: 10, ..Default::default() },
            ..Default::default()
        };
        let inclusion_block = BlockInfo::default();
        let mut fetcher = MockBlockFetcher::default();
        let first = SpanBatchElement { epoch_num: 10, timestamp: 11, ..Default::default() };
        let second = SpanBatchElement { epoch_num: 11, timestamp: 21, ..Default::default() };
        let batch = SpanBatch { batches: vec![first, second], ..Default::default() };
        assert_eq!(
            batch.check_batch(&cfg, &l1_blocks, l2_safe_head, &inclusion_block, &mut fetcher).await,
            BatchValidity::Drop
        );
        let logs = trace_store.get_by_level(Level::WARN);
        assert_eq!(logs.len(), 1);
        assert!(logs[0].contains("batch has misaligned timestamp, block time is too short"));
    }

    #[tokio::test]
    async fn test_check_batch_misaligned_without_overlap() {
        let trace_store: TraceStorage = Default::default();
        let layer = CollectingLayer::new(trace_store.clone());
        tracing_subscriber::Registry::default().with(layer).init();

        let cfg = RollupConfig { delta_time: Some(0), block_time: 10, ..Default::default() };
        let block = BlockInfo { number: 10, timestamp: 10, ..Default::default() };
        let l1_blocks = vec![block];
        let l2_safe_head = L2BlockInfo {
            block_info: BlockInfo { timestamp: 10, ..Default::default() },
            ..Default::default()
        };
        let inclusion_block = BlockInfo::default();
        let mut fetcher = MockBlockFetcher::default();
        let first = SpanBatchElement { epoch_num: 10, timestamp: 8, ..Default::default() };
        let second = SpanBatchElement { epoch_num: 11, timestamp: 20, ..Default::default() };
        let batch = SpanBatch { batches: vec![first, second], ..Default::default() };
        assert_eq!(
            batch.check_batch(&cfg, &l1_blocks, l2_safe_head, &inclusion_block, &mut fetcher).await,
            BatchValidity::Drop
        );
        let logs = trace_store.get_by_level(Level::WARN);
        assert_eq!(logs.len(), 1);
        assert!(logs[0].contains("batch has misaligned timestamp, not overlapped exactly"));
    }

    #[tokio::test]
    async fn test_check_batch_failed_to_fetch_l2_block() {
        let trace_store: TraceStorage = Default::default();
        let layer = CollectingLayer::new(trace_store.clone());
        tracing_subscriber::Registry::default().with(layer).init();

        let cfg = RollupConfig { delta_time: Some(0), block_time: 10, ..Default::default() };
        let block = BlockInfo { number: 10, timestamp: 10, ..Default::default() };
        let l1_blocks = vec![block];
        let l2_safe_head = L2BlockInfo {
            block_info: BlockInfo { number: 41, timestamp: 10, ..Default::default() },
            ..Default::default()
        };
        let inclusion_block = BlockInfo::default();
        let mut fetcher = MockBlockFetcher::default();
        let first = SpanBatchElement { epoch_num: 10, timestamp: 10, ..Default::default() };
        let second = SpanBatchElement { epoch_num: 11, timestamp: 20, ..Default::default() };
        let batch = SpanBatch { batches: vec![first, second], ..Default::default() };
        // parent number = 41 - (10 - 10) / 10 - 1 = 40
        assert_eq!(
            batch.check_batch(&cfg, &l1_blocks, l2_safe_head, &inclusion_block, &mut fetcher).await,
            BatchValidity::Undecided
        );
        let logs = trace_store.get_by_level(Level::WARN);
        assert_eq!(logs.len(), 1);
        assert!(logs[0].contains("failed to fetch L2 block number 40: Block not found"));
    }

    #[tokio::test]
    async fn test_check_batch_parent_hash_fail() {
        let trace_store: TraceStorage = Default::default();
        let layer = CollectingLayer::new(trace_store.clone());
        tracing_subscriber::Registry::default().with(layer).init();

        let cfg = RollupConfig { delta_time: Some(0), block_time: 10, ..Default::default() };
        let block = BlockInfo { number: 10, timestamp: 10, ..Default::default() };
        let l1_blocks = vec![block];
        let l2_safe_head = L2BlockInfo {
            block_info: BlockInfo { number: 41, timestamp: 10, ..Default::default() },
            ..Default::default()
        };
        let inclusion_block = BlockInfo::default();
        let l2_block = L2BlockInfo {
            block_info: BlockInfo { number: 40, ..Default::default() },
            ..Default::default()
        };
<<<<<<< HEAD
        let mut fetcher = MockBlockFetcher { blocks: vec![l2_block], payloads: vec![] };
=======
        let mut fetcher = MockBlockFetcher { blocks: vec![l2_block], ..Default::default() };
>>>>>>> 72896979
        let first = SpanBatchElement { epoch_num: 10, timestamp: 10, ..Default::default() };
        let second = SpanBatchElement { epoch_num: 11, timestamp: 20, ..Default::default() };
        let batch = SpanBatch {
            batches: vec![first, second],
            parent_check: FixedBytes::<20>::from_slice(
                &b256!("1111111111111111111111111111111111111111000000000000000000000000")[..20],
            ),
            ..Default::default()
        };
        // parent number = 41 - (10 - 10) / 10 - 1 = 40
        assert_eq!(
            batch.check_batch(&cfg, &l1_blocks, l2_safe_head, &inclusion_block, &mut fetcher).await,
            BatchValidity::Drop
        );
        let logs = trace_store.get_by_level(Level::WARN);
        assert_eq!(logs.len(), 1);
        assert!(logs[0].contains("parent block number mismatch, expected: 40, received: 41"));
    }

    #[tokio::test]
    async fn test_check_sequence_window_expired() {
        let trace_store: TraceStorage = Default::default();
        let layer = CollectingLayer::new(trace_store.clone());
        tracing_subscriber::Registry::default().with(layer).init();

        let cfg = RollupConfig { delta_time: Some(0), block_time: 10, ..Default::default() };
        let block = BlockInfo { number: 10, timestamp: 10, ..Default::default() };
        let l1_blocks = vec![block];
        let parent_hash = b256!("1111111111111111111111111111111111111111000000000000000000000000");
        let l2_safe_head = L2BlockInfo {
            block_info: BlockInfo { number: 41, timestamp: 10, parent_hash, ..Default::default() },
            ..Default::default()
        };
        let inclusion_block = BlockInfo { number: 50, ..Default::default() };
        let l2_block = L2BlockInfo {
            block_info: BlockInfo { number: 40, ..Default::default() },
            ..Default::default()
        };
<<<<<<< HEAD
        let mut fetcher = MockBlockFetcher { blocks: vec![l2_block], payloads: vec![] };
=======
        let mut fetcher = MockBlockFetcher { blocks: vec![l2_block], ..Default::default() };
>>>>>>> 72896979
        let first = SpanBatchElement { epoch_num: 10, timestamp: 10, ..Default::default() };
        let second = SpanBatchElement { epoch_num: 11, timestamp: 20, ..Default::default() };
        let batch = SpanBatch {
            batches: vec![first, second],
            parent_check: FixedBytes::<20>::from_slice(&parent_hash[..20]),
            ..Default::default()
        };
        // parent number = 41 - (10 - 10) / 10 - 1 = 40
        assert_eq!(
            batch.check_batch(&cfg, &l1_blocks, l2_safe_head, &inclusion_block, &mut fetcher).await,
            BatchValidity::Drop
        );
        let logs = trace_store.get_by_level(Level::WARN);
        assert_eq!(logs.len(), 1);
        assert!(logs[0].contains("batch was included too late, sequence window expired"));
    }

    #[tokio::test]
    async fn test_starting_epoch_too_far_ahead() {
        let trace_store: TraceStorage = Default::default();
        let layer = CollectingLayer::new(trace_store.clone());
        tracing_subscriber::Registry::default().with(layer).init();

        let cfg = RollupConfig {
            seq_window_size: 100,
            delta_time: Some(0),
            block_time: 10,
            ..Default::default()
        };
        let block = BlockInfo { number: 10, timestamp: 10, ..Default::default() };
        let l1_blocks = vec![block];
        let parent_hash = b256!("1111111111111111111111111111111111111111000000000000000000000000");
        let l2_safe_head = L2BlockInfo {
            block_info: BlockInfo { number: 41, timestamp: 10, parent_hash, ..Default::default() },
            l1_origin: BlockID { number: 8, ..Default::default() },
            ..Default::default()
        };
        let inclusion_block = BlockInfo { number: 50, ..Default::default() };
        let l2_block = L2BlockInfo {
            block_info: BlockInfo { number: 40, ..Default::default() },
            ..Default::default()
        };
<<<<<<< HEAD
        let mut fetcher = MockBlockFetcher { blocks: vec![l2_block], payloads: vec![] };
=======
        let mut fetcher = MockBlockFetcher { blocks: vec![l2_block], ..Default::default() };
>>>>>>> 72896979
        let first = SpanBatchElement { epoch_num: 10, timestamp: 10, ..Default::default() };
        let second = SpanBatchElement { epoch_num: 11, timestamp: 20, ..Default::default() };
        let batch = SpanBatch {
            batches: vec![first, second],
            parent_check: FixedBytes::<20>::from_slice(&parent_hash[..20]),
            ..Default::default()
        };
        // parent number = 41 - (10 - 10) / 10 - 1 = 40
        assert_eq!(
            batch.check_batch(&cfg, &l1_blocks, l2_safe_head, &inclusion_block, &mut fetcher).await,
            BatchValidity::Drop
        );
        let logs = trace_store.get_by_level(Level::WARN);
        assert_eq!(logs.len(), 1);
        let str = alloc::format!(
            "batch is for future epoch too far ahead, while it has the next timestamp, so it must be invalid, current_epoch: {}",
            block.id(),
        );
        assert!(logs[0].contains(&str));
    }

    #[tokio::test]
    async fn test_check_batch_epoch_hash_mismatch() {
        let trace_store: TraceStorage = Default::default();
        let layer = CollectingLayer::new(trace_store.clone());
        tracing_subscriber::Registry::default().with(layer).init();

        let cfg = RollupConfig {
            seq_window_size: 100,
            delta_time: Some(0),
            block_time: 10,
            ..Default::default()
        };
        let l1_block_hash =
            b256!("3333333333333333333333333333333333333333000000000000000000000000");
        let block =
            BlockInfo { number: 11, timestamp: 10, hash: l1_block_hash, ..Default::default() };
        let l1_blocks = vec![block];
        let parent_hash = b256!("1111111111111111111111111111111111111111000000000000000000000000");
        let l2_safe_head = L2BlockInfo {
            block_info: BlockInfo { number: 41, timestamp: 10, parent_hash, ..Default::default() },
            l1_origin: BlockID { number: 9, ..Default::default() },
            ..Default::default()
        };
        let inclusion_block = BlockInfo { number: 50, ..Default::default() };
        let l2_block = L2BlockInfo {
            block_info: BlockInfo { number: 40, ..Default::default() },
            ..Default::default()
        };
<<<<<<< HEAD
        let mut fetcher = MockBlockFetcher { blocks: vec![l2_block], payloads: vec![] };
=======
        let mut fetcher = MockBlockFetcher { blocks: vec![l2_block], ..Default::default() };
>>>>>>> 72896979
        let first = SpanBatchElement { epoch_num: 10, timestamp: 10, ..Default::default() };
        let second = SpanBatchElement { epoch_num: 11, timestamp: 20, ..Default::default() };
        let batch = SpanBatch {
            batches: vec![first, second],
            parent_check: FixedBytes::<20>::from_slice(&parent_hash[..20]),
            ..Default::default()
        };
        assert_eq!(
            batch.check_batch(&cfg, &l1_blocks, l2_safe_head, &inclusion_block, &mut fetcher).await,
            BatchValidity::Drop
        );
        let logs = trace_store.get_by_level(Level::WARN);
        assert_eq!(logs.len(), 1);
        let str = alloc::format!(
            "batch is for different L1 chain, epoch hash does not match, expected: {}",
            l1_block_hash,
        );
        assert!(logs[0].contains(&str));
    }

    #[tokio::test]
    async fn test_need_more_l1_blocks() {
        let trace_store: TraceStorage = Default::default();
        let layer = CollectingLayer::new(trace_store.clone());
        tracing_subscriber::Registry::default().with(layer).init();

        let cfg = RollupConfig {
            seq_window_size: 100,
            delta_time: Some(0),
            block_time: 10,
            ..Default::default()
        };
        let l1_block_hash =
            b256!("3333333333333333333333333333333333333333000000000000000000000000");
        let block =
            BlockInfo { number: 10, timestamp: 10, hash: l1_block_hash, ..Default::default() };
        let l1_blocks = vec![block];
        let parent_hash = b256!("1111111111111111111111111111111111111111000000000000000000000000");
        let l2_safe_head = L2BlockInfo {
            block_info: BlockInfo { number: 41, timestamp: 10, parent_hash, ..Default::default() },
            l1_origin: BlockID { number: 9, ..Default::default() },
            ..Default::default()
        };
        let inclusion_block = BlockInfo { number: 50, ..Default::default() };
        let l2_block = L2BlockInfo {
            block_info: BlockInfo { number: 40, ..Default::default() },
            ..Default::default()
        };
<<<<<<< HEAD
        let mut fetcher = MockBlockFetcher { blocks: vec![l2_block], payloads: vec![] };
=======
        let mut fetcher = MockBlockFetcher { blocks: vec![l2_block], ..Default::default() };
>>>>>>> 72896979
        let first = SpanBatchElement { epoch_num: 10, timestamp: 10, ..Default::default() };
        let second = SpanBatchElement { epoch_num: 11, timestamp: 20, ..Default::default() };
        let batch = SpanBatch {
            batches: vec![first, second],
            parent_check: FixedBytes::<20>::from_slice(&parent_hash[..20]),
            l1_origin_check: FixedBytes::<20>::from_slice(&l1_block_hash[..20]),
            ..Default::default()
        };
        assert_eq!(
            batch.check_batch(&cfg, &l1_blocks, l2_safe_head, &inclusion_block, &mut fetcher).await,
            BatchValidity::Undecided
        );
        let logs = trace_store.get_by_level(Level::INFO);
        assert_eq!(logs.len(), 1);
        assert!(logs[0].contains("need more l1 blocks to check entire origins of span batch"));
    }

    #[tokio::test]
    async fn test_drop_batch_epoch_too_old() {
        let trace_store: TraceStorage = Default::default();
        let layer = CollectingLayer::new(trace_store.clone());
        tracing_subscriber::Registry::default().with(layer).init();

        let cfg = RollupConfig {
            seq_window_size: 100,
            delta_time: Some(0),
            block_time: 10,
            ..Default::default()
        };
        let l1_block_hash =
            b256!("3333333333333333333333333333333333333333000000000000000000000000");
        let block =
            BlockInfo { number: 11, timestamp: 10, hash: l1_block_hash, ..Default::default() };
        let l1_blocks = vec![block];
        let parent_hash = b256!("1111111111111111111111111111111111111111000000000000000000000000");
        let l2_safe_head = L2BlockInfo {
            block_info: BlockInfo { number: 41, timestamp: 10, parent_hash, ..Default::default() },
            l1_origin: BlockID { number: 13, ..Default::default() },
            ..Default::default()
        };
        let inclusion_block = BlockInfo { number: 50, ..Default::default() };
        let l2_block = L2BlockInfo {
            block_info: BlockInfo { number: 40, ..Default::default() },
            ..Default::default()
        };
<<<<<<< HEAD
        let mut fetcher = MockBlockFetcher { blocks: vec![l2_block], payloads: vec![] };
=======
        let mut fetcher = MockBlockFetcher { blocks: vec![l2_block], ..Default::default() };
>>>>>>> 72896979
        let first = SpanBatchElement { epoch_num: 10, timestamp: 10, ..Default::default() };
        let second = SpanBatchElement { epoch_num: 11, timestamp: 20, ..Default::default() };
        let batch = SpanBatch {
            batches: vec![first, second],
            parent_check: FixedBytes::<20>::from_slice(&parent_hash[..20]),
            l1_origin_check: FixedBytes::<20>::from_slice(&l1_block_hash[..20]),
            ..Default::default()
        };
        assert_eq!(
            batch.check_batch(&cfg, &l1_blocks, l2_safe_head, &inclusion_block, &mut fetcher).await,
            BatchValidity::Drop
        );
        let logs = trace_store.get_by_level(Level::WARN);
        assert_eq!(logs.len(), 1);
        let str = alloc::format!(
            "dropped batch, epoch is too old, minimum: {}",
            l2_safe_head.block_info.id(),
        );
        assert!(logs[0].contains(&str));
    }

    // TODO: Test block timestamp less than L1 origin

    // TODO: Test missing l1 origin for empty batch

    #[tokio::test]
    async fn test_check_batch_exceeds_max_seq_drif() {
        let trace_store: TraceStorage = Default::default();
        let layer = CollectingLayer::new(trace_store.clone());
        tracing_subscriber::Registry::default().with(layer).init();

        let cfg = RollupConfig {
            seq_window_size: 100,
            max_sequencer_drift: 0,
            delta_time: Some(0),
            block_time: 10,
            ..Default::default()
        };
        let l1_block_hash =
            b256!("3333333333333333333333333333333333333333000000000000000000000000");
        let block =
            BlockInfo { number: 11, timestamp: 10, hash: l1_block_hash, ..Default::default() };
        let second_block =
            BlockInfo { number: 12, timestamp: 10, hash: l1_block_hash, ..Default::default() };
        let l1_blocks = vec![block, second_block];
        let parent_hash = b256!("1111111111111111111111111111111111111111000000000000000000000000");
        let l2_safe_head = L2BlockInfo {
            block_info: BlockInfo { number: 41, timestamp: 10, parent_hash, ..Default::default() },
            l1_origin: BlockID { number: 9, ..Default::default() },
            ..Default::default()
        };
        let inclusion_block = BlockInfo { number: 50, ..Default::default() };
        let l2_block = L2BlockInfo {
            block_info: BlockInfo { number: 40, ..Default::default() },
            ..Default::default()
        };
<<<<<<< HEAD
        let mut fetcher = MockBlockFetcher { blocks: vec![l2_block], payloads: vec![] };
=======
        let mut fetcher = MockBlockFetcher { blocks: vec![l2_block], ..Default::default() };
>>>>>>> 72896979
        let first = SpanBatchElement { epoch_num: 10, timestamp: 20, ..Default::default() };
        let second = SpanBatchElement { epoch_num: 10, timestamp: 20, ..Default::default() };
        let third = SpanBatchElement { epoch_num: 11, timestamp: 20, ..Default::default() };
        let batch = SpanBatch {
            batches: vec![first, second, third],
            parent_check: FixedBytes::<20>::from_slice(&parent_hash[..20]),
            l1_origin_check: FixedBytes::<20>::from_slice(&l1_block_hash[..20]),
            ..Default::default()
        };
        assert_eq!(
            batch.check_batch(&cfg, &l1_blocks, l2_safe_head, &inclusion_block, &mut fetcher).await,
            BatchValidity::Drop
        );
        let logs = trace_store.get_by_level(Level::INFO);
        assert_eq!(logs.len(), 1);
        assert!(logs[0].contains("batch exceeded sequencer time drift without adopting next origin, and next L1 origin would have been valid"));
    }

    #[tokio::test]
    async fn test_continuing_with_empty_batch() {
        let trace_store: TraceStorage = Default::default();
        let layer = CollectingLayer::new(trace_store.clone());
        tracing_subscriber::Registry::default().with(layer).init();

        let cfg = RollupConfig {
            seq_window_size: 100,
            max_sequencer_drift: 0,
            delta_time: Some(0),
            block_time: 10,
            ..Default::default()
        };
        let l1_block_hash =
            b256!("3333333333333333333333333333333333333333000000000000000000000000");
        let block =
            BlockInfo { number: 11, timestamp: 10, hash: l1_block_hash, ..Default::default() };
        let second_block =
            BlockInfo { number: 12, timestamp: 21, hash: l1_block_hash, ..Default::default() };
        let l1_blocks = vec![block, second_block];
        let parent_hash = b256!("1111111111111111111111111111111111111111000000000000000000000000");
        let l2_safe_head = L2BlockInfo {
            block_info: BlockInfo { number: 41, timestamp: 10, parent_hash, ..Default::default() },
            l1_origin: BlockID { number: 9, ..Default::default() },
            ..Default::default()
        };
        let inclusion_block = BlockInfo { number: 50, ..Default::default() };
        let l2_block = L2BlockInfo {
            block_info: BlockInfo { number: 40, ..Default::default() },
            ..Default::default()
        };
<<<<<<< HEAD
        let mut fetcher = MockBlockFetcher { blocks: vec![l2_block], payloads: vec![] };
=======
        let mut fetcher = MockBlockFetcher { blocks: vec![l2_block], ..Default::default() };
>>>>>>> 72896979
        let first = SpanBatchElement { epoch_num: 10, timestamp: 20, transactions: vec![] };
        let second = SpanBatchElement { epoch_num: 10, timestamp: 20, transactions: vec![] };
        let third = SpanBatchElement { epoch_num: 11, timestamp: 20, transactions: vec![] };
        let batch = SpanBatch {
            batches: vec![first, second, third],
            parent_check: FixedBytes::<20>::from_slice(&parent_hash[..20]),
            l1_origin_check: FixedBytes::<20>::from_slice(&l1_block_hash[..20]),
            txs: SpanBatchTransactions::default(),
            ..Default::default()
        };
        assert_eq!(
            batch.check_batch(&cfg, &l1_blocks, l2_safe_head, &inclusion_block, &mut fetcher).await,
            BatchValidity::Accept
        );
        let infos = trace_store.get_by_level(Level::INFO);
        assert_eq!(infos.len(), 1);
        assert!(infos[0].contains(
            "continuing with empty batch before late L1 block to preserve L2 time invariant"
        ));
    }

    #[tokio::test]
    async fn test_check_batch_exceeds_sequencer_time_drift() {
        let trace_store: TraceStorage = Default::default();
        let layer = CollectingLayer::new(trace_store.clone());
        tracing_subscriber::Registry::default().with(layer).init();

        let cfg = RollupConfig {
            seq_window_size: 100,
            max_sequencer_drift: 0,
            delta_time: Some(0),
            block_time: 10,
            ..Default::default()
        };
        let l1_block_hash =
            b256!("3333333333333333333333333333333333333333000000000000000000000000");
        let block =
            BlockInfo { number: 11, timestamp: 10, hash: l1_block_hash, ..Default::default() };
        let second_block =
            BlockInfo { number: 12, timestamp: 10, hash: l1_block_hash, ..Default::default() };
        let l1_blocks = vec![block, second_block];
        let parent_hash = b256!("1111111111111111111111111111111111111111000000000000000000000000");
        let l2_safe_head = L2BlockInfo {
            block_info: BlockInfo { number: 41, timestamp: 10, parent_hash, ..Default::default() },
            l1_origin: BlockID { number: 9, ..Default::default() },
            ..Default::default()
        };
        let inclusion_block = BlockInfo { number: 50, ..Default::default() };
        let l2_block = L2BlockInfo {
            block_info: BlockInfo { number: 40, ..Default::default() },
            ..Default::default()
        };
<<<<<<< HEAD
        let mut fetcher = MockBlockFetcher { blocks: vec![l2_block], payloads: vec![] };
=======
        let mut fetcher = MockBlockFetcher { blocks: vec![l2_block], ..Default::default() };
>>>>>>> 72896979
        let first = SpanBatchElement {
            epoch_num: 10,
            timestamp: 20,
            transactions: vec![Default::default()],
        };
        let second = SpanBatchElement {
            epoch_num: 10,
            timestamp: 20,
            transactions: vec![Default::default()],
        };
        let third = SpanBatchElement {
            epoch_num: 11,
            timestamp: 20,
            transactions: vec![Default::default()],
        };
        let batch = SpanBatch {
            batches: vec![first, second, third],
            parent_check: FixedBytes::<20>::from_slice(&parent_hash[..20]),
            l1_origin_check: FixedBytes::<20>::from_slice(&l1_block_hash[..20]),
            txs: SpanBatchTransactions::default(),
            ..Default::default()
        };
        assert_eq!(
            batch.check_batch(&cfg, &l1_blocks, l2_safe_head, &inclusion_block, &mut fetcher).await,
            BatchValidity::Drop
        );
        let logs = trace_store.get_by_level(Level::WARN);
        assert_eq!(logs.len(), 1);
        assert!(logs[0].contains("batch exceeded sequencer time drift, sequencer must adopt new L1 origin to include transactions again, max_time: 10"));
    }

    #[tokio::test]
    async fn test_check_batch_empty_txs() {
        let trace_store: TraceStorage = Default::default();
        let layer = CollectingLayer::new(trace_store.clone());
        tracing_subscriber::Registry::default().with(layer).init();

        let cfg = RollupConfig {
            seq_window_size: 100,
            max_sequencer_drift: 100,
            delta_time: Some(0),
            block_time: 10,
            ..Default::default()
        };
        let l1_block_hash =
            b256!("3333333333333333333333333333333333333333000000000000000000000000");
        let block =
            BlockInfo { number: 11, timestamp: 10, hash: l1_block_hash, ..Default::default() };
        let second_block =
            BlockInfo { number: 12, timestamp: 21, hash: l1_block_hash, ..Default::default() };
        let l1_blocks = vec![block, second_block];
        let parent_hash = b256!("1111111111111111111111111111111111111111000000000000000000000000");
        let l2_safe_head = L2BlockInfo {
            block_info: BlockInfo { number: 41, timestamp: 10, parent_hash, ..Default::default() },
            l1_origin: BlockID { number: 9, ..Default::default() },
            ..Default::default()
        };
        let inclusion_block = BlockInfo { number: 50, ..Default::default() };
        let l2_block = L2BlockInfo {
            block_info: BlockInfo { number: 40, ..Default::default() },
            ..Default::default()
        };
<<<<<<< HEAD
        let mut fetcher = MockBlockFetcher { blocks: vec![l2_block], payloads: vec![] };
=======
        let mut fetcher = MockBlockFetcher { blocks: vec![l2_block], ..Default::default() };
>>>>>>> 72896979
        let first = SpanBatchElement {
            epoch_num: 10,
            timestamp: 20,
            transactions: vec![Default::default()],
        };
        let second = SpanBatchElement {
            epoch_num: 10,
            timestamp: 20,
            transactions: vec![Default::default()],
        };
        let third = SpanBatchElement { epoch_num: 11, timestamp: 20, transactions: vec![] };
        let batch = SpanBatch {
            batches: vec![first, second, third],
            parent_check: FixedBytes::<20>::from_slice(&parent_hash[..20]),
            l1_origin_check: FixedBytes::<20>::from_slice(&l1_block_hash[..20]),
            txs: SpanBatchTransactions::default(),
            ..Default::default()
        };
        assert_eq!(
            batch.check_batch(&cfg, &l1_blocks, l2_safe_head, &inclusion_block, &mut fetcher).await,
            BatchValidity::Drop
        );
        let logs = trace_store.get_by_level(Level::WARN);
        assert_eq!(logs.len(), 1);
        assert!(logs[0].contains("transaction data must not be empty, but found empty tx"));
    }

    #[tokio::test]
    async fn test_check_batch_with_deposit_tx() {
        let trace_store: TraceStorage = Default::default();
        let layer = CollectingLayer::new(trace_store.clone());
        tracing_subscriber::Registry::default().with(layer).init();

        let cfg = RollupConfig {
            seq_window_size: 100,
            max_sequencer_drift: 100,
            delta_time: Some(0),
            block_time: 10,
            ..Default::default()
        };
        let l1_block_hash =
            b256!("3333333333333333333333333333333333333333000000000000000000000000");
        let block =
            BlockInfo { number: 11, timestamp: 10, hash: l1_block_hash, ..Default::default() };
        let second_block =
            BlockInfo { number: 12, timestamp: 21, hash: l1_block_hash, ..Default::default() };
        let l1_blocks = vec![block, second_block];
        let parent_hash = b256!("1111111111111111111111111111111111111111000000000000000000000000");
        let l2_safe_head = L2BlockInfo {
            block_info: BlockInfo { number: 41, timestamp: 10, parent_hash, ..Default::default() },
            l1_origin: BlockID { number: 9, ..Default::default() },
            ..Default::default()
        };
        let inclusion_block = BlockInfo { number: 50, ..Default::default() };
        let l2_block = L2BlockInfo {
            block_info: BlockInfo { number: 40, ..Default::default() },
            ..Default::default()
        };
<<<<<<< HEAD
        let mut fetcher = MockBlockFetcher { blocks: vec![l2_block], payloads: vec![] };
=======
        let mut fetcher = MockBlockFetcher { blocks: vec![l2_block], ..Default::default() };
>>>>>>> 72896979
        let filler_bytes = RawTransaction(Bytes::copy_from_slice(&[OpTxType::Eip1559 as u8]));
        let first = SpanBatchElement {
            epoch_num: 10,
            timestamp: 20,
            transactions: vec![filler_bytes.clone()],
        };
        let second = SpanBatchElement {
            epoch_num: 10,
            timestamp: 20,
            transactions: vec![RawTransaction(Bytes::copy_from_slice(&[OpTxType::Deposit as u8]))],
        };
        let third =
            SpanBatchElement { epoch_num: 11, timestamp: 20, transactions: vec![filler_bytes] };
        let batch = SpanBatch {
            batches: vec![first, second, third],
            parent_check: FixedBytes::<20>::from_slice(&parent_hash[..20]),
            l1_origin_check: FixedBytes::<20>::from_slice(&l1_block_hash[..20]),
            txs: SpanBatchTransactions::default(),
            ..Default::default()
        };
        assert_eq!(
            batch.check_batch(&cfg, &l1_blocks, l2_safe_head, &inclusion_block, &mut fetcher).await,
            BatchValidity::Drop
        );
        let logs = trace_store.get_by_level(Level::WARN);
        assert_eq!(logs.len(), 1);
        assert!(logs[0].contains("sequencers may not embed any deposits into batch data, but found tx that has one, tx_index: 0"));
    }

    #[tokio::test]
    async fn test_check_batch_failed_to_fetch_payload() {
        let trace_store: TraceStorage = Default::default();
        let layer = CollectingLayer::new(trace_store.clone());
        tracing_subscriber::Registry::default().with(layer).init();

        let cfg = RollupConfig {
            seq_window_size: 100,
            delta_time: Some(0),
            block_time: 10,
            ..Default::default()
        };
        let l1_block_hash =
            b256!("3333333333333333333333333333333333333333000000000000000000000000");
        let block =
            BlockInfo { number: 11, timestamp: 10, hash: l1_block_hash, ..Default::default() };
        let l1_blocks = vec![block];
        let parent_hash = b256!("1111111111111111111111111111111111111111000000000000000000000000");
        let l2_safe_head = L2BlockInfo {
            block_info: BlockInfo { number: 41, timestamp: 10, parent_hash, ..Default::default() },
            l1_origin: BlockID { number: 9, ..Default::default() },
            ..Default::default()
        };
        let inclusion_block = BlockInfo { number: 50, ..Default::default() };
        let l2_block = L2BlockInfo {
            block_info: BlockInfo { number: 40, ..Default::default() },
            ..Default::default()
        };
<<<<<<< HEAD
        let mut fetcher = MockBlockFetcher { blocks: vec![l2_block], payloads: vec![] };
=======
        let mut fetcher = MockBlockFetcher { blocks: vec![l2_block], ..Default::default() };
>>>>>>> 72896979
        let first = SpanBatchElement { epoch_num: 10, timestamp: 10, ..Default::default() };
        let second = SpanBatchElement { epoch_num: 11, timestamp: 20, ..Default::default() };
        let batch = SpanBatch {
            batches: vec![first, second],
            parent_check: FixedBytes::<20>::from_slice(&parent_hash[..20]),
            l1_origin_check: FixedBytes::<20>::from_slice(&l1_block_hash[..20]),
            ..Default::default()
        };
        assert_eq!(
            batch.check_batch(&cfg, &l1_blocks, l2_safe_head, &inclusion_block, &mut fetcher).await,
            BatchValidity::Undecided
        );
        let logs = trace_store.get_by_level(Level::WARN);
        assert_eq!(logs.len(), 1);
        assert!(logs[0].contains("failed to fetch payload for block number 41: Payload not found"));
    }

    // TODO: Test overlap block tx count mismatch

    // TODO: Test overlap block tx doesn't match

    #[tokio::test]
    async fn test_check_batch_failed_to_extract_l2_block_info() {
        let trace_store: TraceStorage = Default::default();
        let layer = CollectingLayer::new(trace_store.clone());
        tracing_subscriber::Registry::default().with(layer).init();

        let cfg = RollupConfig {
            seq_window_size: 100,
            delta_time: Some(0),
            block_time: 10,
            ..Default::default()
        };
        let l1_block_hash =
            b256!("3333333333333333333333333333333333333333000000000000000000000000");
        let block =
            BlockInfo { number: 11, timestamp: 10, hash: l1_block_hash, ..Default::default() };
        let l1_blocks = vec![block];
        let parent_hash = b256!("1111111111111111111111111111111111111111000000000000000000000000");
        let l2_safe_head = L2BlockInfo {
            block_info: BlockInfo { number: 41, timestamp: 10, parent_hash, ..Default::default() },
            l1_origin: BlockID { number: 9, ..Default::default() },
            ..Default::default()
        };
        let inclusion_block = BlockInfo { number: 50, ..Default::default() };
        let l2_block = L2BlockInfo {
            block_info: BlockInfo { number: 40, ..Default::default() },
            ..Default::default()
        };
        let payload = L2ExecutionPayloadEnvelope {
            parent_beacon_block_root: None,
            execution_payload: L2ExecutionPayload { block_number: 41, ..Default::default() },
        };
<<<<<<< HEAD
        let mut fetcher = MockBlockFetcher { blocks: vec![l2_block], payloads: vec![payload] };
=======
        let mut fetcher = MockBlockFetcher {
            blocks: vec![l2_block],
            payloads: vec![payload],
            ..Default::default()
        };
>>>>>>> 72896979
        let first = SpanBatchElement { epoch_num: 10, timestamp: 10, ..Default::default() };
        let second = SpanBatchElement { epoch_num: 11, timestamp: 20, ..Default::default() };
        let batch = SpanBatch {
            batches: vec![first, second],
            parent_check: FixedBytes::<20>::from_slice(&parent_hash[..20]),
            l1_origin_check: FixedBytes::<20>::from_slice(&l1_block_hash[..20]),
            ..Default::default()
        };
        assert_eq!(
            batch.check_batch(&cfg, &l1_blocks, l2_safe_head, &inclusion_block, &mut fetcher).await,
            BatchValidity::Drop
        );
        let logs = trace_store.get_by_level(Level::WARN);
        assert_eq!(logs.len(), 1);
        let str = alloc::format!(
            "failed to extract L2BlockInfo from execution payload, hash: {}",
            B256::default(),
        );
        assert!(logs[0].contains(&str));
    }

    #[tokio::test]
    async fn test_overlapped_blocks_origin_mismatch() {
        let trace_store: TraceStorage = Default::default();
        let layer = CollectingLayer::new(trace_store.clone());
        tracing_subscriber::Registry::default().with(layer).init();

        let payload_block_hash =
            b256!("4444444444444444444444444444444444444444444444444444444444444444");
        let cfg = RollupConfig {
            seq_window_size: 100,
            delta_time: Some(0),
            block_time: 10,
            genesis: Genesis {
                l2: BlockID { number: 41, hash: payload_block_hash },
                ..Default::default()
            },
            ..Default::default()
        };
        let l1_block_hash =
            b256!("3333333333333333333333333333333333333333000000000000000000000000");
        let block =
            BlockInfo { number: 11, timestamp: 10, hash: l1_block_hash, ..Default::default() };
        let l1_blocks = vec![block];
        let parent_hash = b256!("1111111111111111111111111111111111111111000000000000000000000000");
        let l2_safe_head = L2BlockInfo {
            block_info: BlockInfo { number: 41, timestamp: 10, parent_hash, ..Default::default() },
            l1_origin: BlockID { number: 9, ..Default::default() },
            ..Default::default()
        };
        let inclusion_block = BlockInfo { number: 50, ..Default::default() };
        let l2_block = L2BlockInfo {
            block_info: BlockInfo { number: 40, ..Default::default() },
            ..Default::default()
        };
        let payload = L2ExecutionPayloadEnvelope {
            parent_beacon_block_root: None,
            execution_payload: L2ExecutionPayload {
                block_number: 41,
                block_hash: payload_block_hash,
                ..Default::default()
            },
        };
<<<<<<< HEAD
        let mut fetcher = MockBlockFetcher { blocks: vec![l2_block], payloads: vec![payload] };
=======
        let mut fetcher = MockBlockFetcher {
            blocks: vec![l2_block],
            payloads: vec![payload],
            ..Default::default()
        };
>>>>>>> 72896979
        let first = SpanBatchElement { epoch_num: 10, timestamp: 10, ..Default::default() };
        let second = SpanBatchElement { epoch_num: 11, timestamp: 20, ..Default::default() };
        let batch = SpanBatch {
            batches: vec![first, second],
            parent_check: FixedBytes::<20>::from_slice(&parent_hash[..20]),
            l1_origin_check: FixedBytes::<20>::from_slice(&l1_block_hash[..20]),
            ..Default::default()
        };
        assert_eq!(
            batch.check_batch(&cfg, &l1_blocks, l2_safe_head, &inclusion_block, &mut fetcher).await,
            BatchValidity::Drop
        );
        let logs = trace_store.get_by_level(Level::WARN);
        assert_eq!(logs.len(), 1);
        assert!(logs[0].contains("overlapped block's L1 origin number does not match"));
    }

    #[tokio::test]
    async fn test_check_batch_valid_with_genesis_epoch() {
        let trace_store: TraceStorage = Default::default();
        let layer = CollectingLayer::new(trace_store.clone());
        tracing_subscriber::Registry::default().with(layer).init();

        let payload_block_hash =
            b256!("4444444444444444444444444444444444444444444444444444444444444444");
        let cfg = RollupConfig {
            seq_window_size: 100,
            delta_time: Some(0),
            block_time: 10,
            genesis: Genesis {
                l2: BlockID { number: 41, hash: payload_block_hash },
                l1: BlockID { number: 10, ..Default::default() },
                ..Default::default()
            },
            ..Default::default()
        };
        let l1_block_hash =
            b256!("3333333333333333333333333333333333333333000000000000000000000000");
        let block =
            BlockInfo { number: 11, timestamp: 10, hash: l1_block_hash, ..Default::default() };
        let l1_blocks = vec![block];
        let parent_hash = b256!("1111111111111111111111111111111111111111000000000000000000000000");
        let l2_safe_head = L2BlockInfo {
            block_info: BlockInfo { number: 41, timestamp: 10, parent_hash, ..Default::default() },
            l1_origin: BlockID { number: 9, ..Default::default() },
            ..Default::default()
        };
        let inclusion_block = BlockInfo { number: 50, ..Default::default() };
        let l2_block = L2BlockInfo {
            block_info: BlockInfo { number: 40, ..Default::default() },
            ..Default::default()
        };
        let payload = L2ExecutionPayloadEnvelope {
            parent_beacon_block_root: None,
            execution_payload: L2ExecutionPayload {
                block_number: 41,
                block_hash: payload_block_hash,
                ..Default::default()
            },
        };
<<<<<<< HEAD
        let mut fetcher = MockBlockFetcher { blocks: vec![l2_block], payloads: vec![payload] };
=======
        let mut fetcher = MockBlockFetcher {
            blocks: vec![l2_block],
            payloads: vec![payload],
            ..Default::default()
        };
>>>>>>> 72896979
        let first = SpanBatchElement { epoch_num: 10, timestamp: 10, ..Default::default() };
        let second = SpanBatchElement { epoch_num: 11, timestamp: 20, ..Default::default() };
        let batch = SpanBatch {
            batches: vec![first, second],
            parent_check: FixedBytes::<20>::from_slice(&parent_hash[..20]),
            l1_origin_check: FixedBytes::<20>::from_slice(&l1_block_hash[..20]),
            ..Default::default()
        };
        assert_eq!(
            batch.check_batch(&cfg, &l1_blocks, l2_safe_head, &inclusion_block, &mut fetcher).await,
            BatchValidity::Accept
        );
        assert!(trace_store.is_empty());
    }
}<|MERGE_RESOLUTION|>--- conflicted
+++ resolved
@@ -140,15 +140,10 @@
         }
         if !self.check_parent_hash(parent_block.block_info.parent_hash) {
             warn!(
-<<<<<<< HEAD
                 "parent block number mismatch, expected: {parent_num}, received: {}, parent hash: {}, self hash: {}",
                 parent_block.block_info.number,
                 parent_block.block_info.parent_hash,
                 self.parent_check,
-=======
-                "parent block number mismatch, expected: {parent_num}, received: {}",
-                parent_block.block_info.number
->>>>>>> 72896979
             );
             return BatchValidity::Drop;
         }
@@ -163,11 +158,7 @@
         if starting_epoch_num > parent_block.l1_origin.number + 1 {
             warn!(
                 "batch is for future epoch too far ahead, while it has the next timestamp, so it must be invalid, current_epoch: {}",
-<<<<<<< HEAD
-                epoch.id(),
-=======
                 epoch.id()
->>>>>>> 72896979
             );
             return BatchValidity::Drop;
         }
@@ -320,14 +311,10 @@
                     }
                 };
                 if safe_block_ref.l1_origin.number != self.batches[i as usize].epoch_num {
-<<<<<<< HEAD
                     warn!(
                         "overlapped block's L1 origin number does not match {}, {}",
                         safe_block_ref.l1_origin.number, self.batches[i as usize].epoch_num
                     );
-=======
-                    warn!("overlapped block's L1 origin number does not match");
->>>>>>> 72896979
                     return BatchValidity::Drop;
                 }
             }
@@ -758,11 +745,7 @@
             block_info: BlockInfo { number: 40, ..Default::default() },
             ..Default::default()
         };
-<<<<<<< HEAD
-        let mut fetcher = MockBlockFetcher { blocks: vec![l2_block], payloads: vec![] };
-=======
         let mut fetcher = MockBlockFetcher { blocks: vec![l2_block], ..Default::default() };
->>>>>>> 72896979
         let first = SpanBatchElement { epoch_num: 10, timestamp: 10, ..Default::default() };
         let second = SpanBatchElement { epoch_num: 11, timestamp: 20, ..Default::default() };
         let batch = SpanBatch {
@@ -801,11 +784,7 @@
             block_info: BlockInfo { number: 40, ..Default::default() },
             ..Default::default()
         };
-<<<<<<< HEAD
-        let mut fetcher = MockBlockFetcher { blocks: vec![l2_block], payloads: vec![] };
-=======
         let mut fetcher = MockBlockFetcher { blocks: vec![l2_block], ..Default::default() };
->>>>>>> 72896979
         let first = SpanBatchElement { epoch_num: 10, timestamp: 10, ..Default::default() };
         let second = SpanBatchElement { epoch_num: 11, timestamp: 20, ..Default::default() };
         let batch = SpanBatch {
@@ -848,11 +827,7 @@
             block_info: BlockInfo { number: 40, ..Default::default() },
             ..Default::default()
         };
-<<<<<<< HEAD
-        let mut fetcher = MockBlockFetcher { blocks: vec![l2_block], payloads: vec![] };
-=======
         let mut fetcher = MockBlockFetcher { blocks: vec![l2_block], ..Default::default() };
->>>>>>> 72896979
         let first = SpanBatchElement { epoch_num: 10, timestamp: 10, ..Default::default() };
         let second = SpanBatchElement { epoch_num: 11, timestamp: 20, ..Default::default() };
         let batch = SpanBatch {
@@ -902,11 +877,7 @@
             block_info: BlockInfo { number: 40, ..Default::default() },
             ..Default::default()
         };
-<<<<<<< HEAD
-        let mut fetcher = MockBlockFetcher { blocks: vec![l2_block], payloads: vec![] };
-=======
         let mut fetcher = MockBlockFetcher { blocks: vec![l2_block], ..Default::default() };
->>>>>>> 72896979
         let first = SpanBatchElement { epoch_num: 10, timestamp: 10, ..Default::default() };
         let second = SpanBatchElement { epoch_num: 11, timestamp: 20, ..Default::default() };
         let batch = SpanBatch {
@@ -955,11 +926,7 @@
             block_info: BlockInfo { number: 40, ..Default::default() },
             ..Default::default()
         };
-<<<<<<< HEAD
-        let mut fetcher = MockBlockFetcher { blocks: vec![l2_block], payloads: vec![] };
-=======
         let mut fetcher = MockBlockFetcher { blocks: vec![l2_block], ..Default::default() };
->>>>>>> 72896979
         let first = SpanBatchElement { epoch_num: 10, timestamp: 10, ..Default::default() };
         let second = SpanBatchElement { epoch_num: 11, timestamp: 20, ..Default::default() };
         let batch = SpanBatch {
@@ -1005,11 +972,7 @@
             block_info: BlockInfo { number: 40, ..Default::default() },
             ..Default::default()
         };
-<<<<<<< HEAD
-        let mut fetcher = MockBlockFetcher { blocks: vec![l2_block], payloads: vec![] };
-=======
         let mut fetcher = MockBlockFetcher { blocks: vec![l2_block], ..Default::default() };
->>>>>>> 72896979
         let first = SpanBatchElement { epoch_num: 10, timestamp: 10, ..Default::default() };
         let second = SpanBatchElement { epoch_num: 11, timestamp: 20, ..Default::default() };
         let batch = SpanBatch {
@@ -1066,11 +1029,7 @@
             block_info: BlockInfo { number: 40, ..Default::default() },
             ..Default::default()
         };
-<<<<<<< HEAD
-        let mut fetcher = MockBlockFetcher { blocks: vec![l2_block], payloads: vec![] };
-=======
         let mut fetcher = MockBlockFetcher { blocks: vec![l2_block], ..Default::default() };
->>>>>>> 72896979
         let first = SpanBatchElement { epoch_num: 10, timestamp: 20, ..Default::default() };
         let second = SpanBatchElement { epoch_num: 10, timestamp: 20, ..Default::default() };
         let third = SpanBatchElement { epoch_num: 11, timestamp: 20, ..Default::default() };
@@ -1120,11 +1079,7 @@
             block_info: BlockInfo { number: 40, ..Default::default() },
             ..Default::default()
         };
-<<<<<<< HEAD
-        let mut fetcher = MockBlockFetcher { blocks: vec![l2_block], payloads: vec![] };
-=======
         let mut fetcher = MockBlockFetcher { blocks: vec![l2_block], ..Default::default() };
->>>>>>> 72896979
         let first = SpanBatchElement { epoch_num: 10, timestamp: 20, transactions: vec![] };
         let second = SpanBatchElement { epoch_num: 10, timestamp: 20, transactions: vec![] };
         let third = SpanBatchElement { epoch_num: 11, timestamp: 20, transactions: vec![] };
@@ -1177,11 +1132,7 @@
             block_info: BlockInfo { number: 40, ..Default::default() },
             ..Default::default()
         };
-<<<<<<< HEAD
-        let mut fetcher = MockBlockFetcher { blocks: vec![l2_block], payloads: vec![] };
-=======
         let mut fetcher = MockBlockFetcher { blocks: vec![l2_block], ..Default::default() };
->>>>>>> 72896979
         let first = SpanBatchElement {
             epoch_num: 10,
             timestamp: 20,
@@ -1244,11 +1195,7 @@
             block_info: BlockInfo { number: 40, ..Default::default() },
             ..Default::default()
         };
-<<<<<<< HEAD
-        let mut fetcher = MockBlockFetcher { blocks: vec![l2_block], payloads: vec![] };
-=======
         let mut fetcher = MockBlockFetcher { blocks: vec![l2_block], ..Default::default() };
->>>>>>> 72896979
         let first = SpanBatchElement {
             epoch_num: 10,
             timestamp: 20,
@@ -1307,11 +1254,7 @@
             block_info: BlockInfo { number: 40, ..Default::default() },
             ..Default::default()
         };
-<<<<<<< HEAD
-        let mut fetcher = MockBlockFetcher { blocks: vec![l2_block], payloads: vec![] };
-=======
         let mut fetcher = MockBlockFetcher { blocks: vec![l2_block], ..Default::default() };
->>>>>>> 72896979
         let filler_bytes = RawTransaction(Bytes::copy_from_slice(&[OpTxType::Eip1559 as u8]));
         let first = SpanBatchElement {
             epoch_num: 10,
@@ -1369,11 +1312,7 @@
             block_info: BlockInfo { number: 40, ..Default::default() },
             ..Default::default()
         };
-<<<<<<< HEAD
-        let mut fetcher = MockBlockFetcher { blocks: vec![l2_block], payloads: vec![] };
-=======
         let mut fetcher = MockBlockFetcher { blocks: vec![l2_block], ..Default::default() };
->>>>>>> 72896979
         let first = SpanBatchElement { epoch_num: 10, timestamp: 10, ..Default::default() };
         let second = SpanBatchElement { epoch_num: 11, timestamp: 20, ..Default::default() };
         let batch = SpanBatch {
@@ -1427,15 +1366,11 @@
             parent_beacon_block_root: None,
             execution_payload: L2ExecutionPayload { block_number: 41, ..Default::default() },
         };
-<<<<<<< HEAD
-        let mut fetcher = MockBlockFetcher { blocks: vec![l2_block], payloads: vec![payload] };
-=======
         let mut fetcher = MockBlockFetcher {
             blocks: vec![l2_block],
             payloads: vec![payload],
             ..Default::default()
         };
->>>>>>> 72896979
         let first = SpanBatchElement { epoch_num: 10, timestamp: 10, ..Default::default() };
         let second = SpanBatchElement { epoch_num: 11, timestamp: 20, ..Default::default() };
         let batch = SpanBatch {
@@ -1499,15 +1434,11 @@
                 ..Default::default()
             },
         };
-<<<<<<< HEAD
-        let mut fetcher = MockBlockFetcher { blocks: vec![l2_block], payloads: vec![payload] };
-=======
         let mut fetcher = MockBlockFetcher {
             blocks: vec![l2_block],
             payloads: vec![payload],
             ..Default::default()
         };
->>>>>>> 72896979
         let first = SpanBatchElement { epoch_num: 10, timestamp: 10, ..Default::default() };
         let second = SpanBatchElement { epoch_num: 11, timestamp: 20, ..Default::default() };
         let batch = SpanBatch {
@@ -1568,15 +1499,11 @@
                 ..Default::default()
             },
         };
-<<<<<<< HEAD
-        let mut fetcher = MockBlockFetcher { blocks: vec![l2_block], payloads: vec![payload] };
-=======
         let mut fetcher = MockBlockFetcher {
             blocks: vec![l2_block],
             payloads: vec![payload],
             ..Default::default()
         };
->>>>>>> 72896979
         let first = SpanBatchElement { epoch_num: 10, timestamp: 10, ..Default::default() };
         let second = SpanBatchElement { epoch_num: 11, timestamp: 20, ..Default::default() };
         let batch = SpanBatch {
