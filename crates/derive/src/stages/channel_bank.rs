//! This module contains the `ChannelBank` struct.

use super::frame_queue::FrameQueue;
use crate::{
    params::{ChannelID, MAX_CHANNEL_BANK_SIZE},
    traits::{
        ChainProvider, DataAvailabilityProvider, LogLevel, ResettableStage, TelemetryProvider,
    },
    types::{BlockInfo, Channel, Frame, RollupConfig, StageError, StageResult, SystemConfig},
};
use alloc::{boxed::Box, collections::VecDeque, sync::Arc};
use alloy_primitives::Bytes;
use anyhow::anyhow;
use async_trait::async_trait;
use core::fmt::Debug;
use hashbrown::HashMap;

/// [ChannelBank] is a stateful stage that does the following:
/// 1. Unmarshalls frames from L1 transaction data
/// 2. Applies those frames to a channel
/// 3. Attempts to read from the channel when it is ready
/// 4. Prunes channels (not frames) when the channel bank is too large.
///
/// Note: we prune before we ingest data.
/// As we switch between ingesting data & reading, the prune step occurs at an odd point
/// Specifically, the channel bank is not allowed to become too large between successive calls
/// to `IngestData`. This means that we can do an ingest and then do a read while becoming too
/// large. [ChannelBank] buffers channel frames, and emits full channel data
#[derive(Debug)]
pub struct ChannelBank<DAP, CP, T>
where
    DAP: DataAvailabilityProvider + Debug,
    CP: ChainProvider + Debug,
    T: TelemetryProvider + Debug,
{
    /// The rollup configuration.
    cfg: Arc<RollupConfig>,
    /// Telemetry
    telemetry: T,
    /// Map of channels by ID.
    channels: HashMap<ChannelID, Channel>,
    /// Channels in FIFO order.
    channel_queue: VecDeque<ChannelID>,
    /// The previous stage of the derivation pipeline.
    prev: FrameQueue<DAP, CP, T>,
}

impl<DAP, CP, T> ChannelBank<DAP, CP, T>
where
    DAP: DataAvailabilityProvider + Debug,
    CP: ChainProvider + Debug,
    T: TelemetryProvider + Debug,
{
    /// Create a new [ChannelBank] stage.
<<<<<<< HEAD
    pub fn new(cfg: RollupConfig, prev: FrameQueue<DAP, CP, T>, telemetry: T) -> Self {
        Self {
            cfg: Arc::new(cfg),
            telemetry,
            channels: HashMap::new(),
            channel_queue: VecDeque::new(),
            prev,
        }
=======
    pub fn new(cfg: Arc<RollupConfig>, prev: FrameQueue<DAP, CP>) -> Self {
        Self { cfg, channels: HashMap::new(), channel_queue: VecDeque::new(), prev }
>>>>>>> 869d4859
    }

    /// Returns the L1 origin [BlockInfo].
    pub fn origin(&self) -> Option<&BlockInfo> {
        self.prev.origin()
    }

    /// Returns the size of the channel bank by accumulating over all channels.
    pub fn size(&self) -> usize {
        self.channels.iter().fold(0, |acc, (_, c)| acc + c.size())
    }

    /// Prunes the Channel bank, until it is below [MAX_CHANNEL_BANK_SIZE].
    /// Prunes from the high-priority channel since it failed to be read.
    pub fn prune(&mut self) -> StageResult<()> {
        let mut total_size = self.size();
        while total_size > MAX_CHANNEL_BANK_SIZE {
            let id = self.channel_queue.pop_front().ok_or(anyhow!("No channel to prune"))?;
            let channel = self.channels.remove(&id).ok_or(anyhow!("Could not find channel"))?;
            total_size -= channel.size();
        }
        Ok(())
    }

    /// Adds new L1 data to the channel bank. Should only be called after all data has been read.
    pub fn ingest_frame(&mut self, frame: Frame) -> StageResult<()> {
        let origin = *self.origin().ok_or(anyhow!("No origin"))?;

        // Get the channel for the frame, or create a new one if it doesn't exist.
        let current_channel = self.channels.entry(frame.id).or_insert_with(|| {
            let channel = Channel::new(frame.id, origin);
            self.channel_queue.push_back(frame.id);
            channel
        });

        // Check if the channel is not timed out. If it has, ignore the frame.
        if current_channel.open_block_number() + self.cfg.channel_timeout < origin.number {
            self.telemetry.write(
                alloy_primitives::Bytes::from(alloc::format!("Channel {:?} timed out", frame.id)),
                LogLevel::Warning,
            );
            return Ok(());
        }

        // Ingest the frame. If it fails, ignore the frame.
        let frame_id = frame.id;
        if current_channel.add_frame(frame, origin).is_err() {
            self.telemetry.write(
                alloy_primitives::Bytes::from(alloc::format!(
                    "Failed to add frame to channel: {:?}",
                    frame_id
                )),
                LogLevel::Warning,
            );
            return Ok(());
        }

        self.prune()
    }

    /// Read the raw data of the first channel, if it's timed-out or closed.
    ///
    /// Returns an error if there is nothing new to read.
    pub fn read(&mut self) -> StageResult<Option<Bytes>> {
        // Bail if there are no channels to read from.
        if self.channel_queue.is_empty() {
            self.telemetry
                .write(alloy_primitives::Bytes::from("No channels to read from"), LogLevel::Debug);
            return Err(StageError::Eof);
        }

        // Return an `Ok(None)` if the first channel is timed out. There may be more timed
        // out channels at the head of the queue and we want to remove them all.
        let first = self.channel_queue[0];
        let channel = self.channels.get(&first).ok_or(anyhow!("Channel not found"))?;
        let origin = self.origin().ok_or(anyhow!("No origin present"))?;

        // Remove all timed out channels from the front of the `channel_queue`.
        if channel.open_block_number() + self.cfg.channel_timeout < origin.number {
            self.telemetry.write(
                alloy_primitives::Bytes::from(alloc::format!("Channel {:?} timed out", first)),
                LogLevel::Warning,
            );
            self.channels.remove(&first);
            self.channel_queue.pop_front();
            return Ok(None);
        }

        // At this point we have removed all timed out channels from the front of the
        // `channel_queue`. Pre-Canyon we simply check the first index.
        // Post-Canyon we read the entire channelQueue for the first ready channel.
        // If no channel is available, we return StageError::Eof.
        // Canyon is activated when the first L1 block whose time >= CanyonTime, not on the L2
        // timestamp.
        if !self.cfg.is_canyon_active(origin.timestamp) {
            return self.try_read_channel_at_index(0).map(Some);
        }

        let channel_data =
            (0..self.channel_queue.len()).find_map(|i| self.try_read_channel_at_index(i).ok());
        match channel_data {
            Some(data) => Ok(Some(data)),
            None => Err(StageError::Eof),
        }
    }

    /// Pulls the next piece of data from the channel bank. Note that it attempts to pull data out
    /// of the channel bank prior to loading data in (unlike most other stages). This is to
    /// ensure maintain consistency around channel bank pruning which depends upon the order
    /// of operations.
    pub async fn next_data(&mut self) -> StageResult<Option<Bytes>> {
        match self.read() {
            Err(StageError::Eof) => {
                // continue - we will attempt to load data into the channel bank
            }
            Err(e) => {
                return Err(anyhow!("Error fetching next data from channel bank: {:?}", e).into());
            }
            data => return data,
        };

        // Load the data into the channel bank
        let frame = self.prev.next_frame().await?;
        self.ingest_frame(frame)?;
        Err(StageError::NotEnoughData)
    }

    /// Attempts to read the channel at the specified index. If the channel is not ready or timed
    /// out, it will return an error.
    /// If the channel read was successful, it will remove the channel from the channel queue.
    fn try_read_channel_at_index(&mut self, index: usize) -> StageResult<Bytes> {
        let channel_id = self.channel_queue[index];
        let channel = self.channels.get(&channel_id).ok_or(anyhow!("Channel not found"))?;
        let origin = self.origin().ok_or(anyhow!("No origin present"))?;

        let timed_out = channel.open_block_number() + self.cfg.channel_timeout < origin.number;
        if timed_out || !channel.is_ready() {
            return Err(StageError::Eof);
        }

        let frame_data = channel.frame_data();
        self.channels.remove(&channel_id);
        self.channel_queue.remove(index);

        frame_data.map_err(StageError::Custom)
    }
}

#[async_trait]
impl<DAP, CP, T> ResettableStage for ChannelBank<DAP, CP, T>
where
    DAP: DataAvailabilityProvider + Send + Debug,
    CP: ChainProvider + Send + Debug,
    T: TelemetryProvider + Send + Debug,
{
    async fn reset(&mut self, _: BlockInfo, _: SystemConfig) -> StageResult<()> {
        self.channels.clear();
        self.channel_queue = VecDeque::with_capacity(10);
        Err(StageError::Eof)
    }
}

#[cfg(test)]
mod tests {
    use super::*;
    use crate::{
        stages::{
            frame_queue::tests::new_test_frames, l1_retrieval::L1Retrieval, l1_traversal::tests::*,
        },
        traits::test_utils::{TestDAP, TestTelemetry},
    };
    use alloc::vec;

    #[test]
    fn test_ingest_empty_origin() {
        let mut traversal = new_test_traversal(vec![], vec![]);
        traversal.block = None;
        let dap = TestDAP::default();
<<<<<<< HEAD
        let retrieval = L1Retrieval::new(traversal, dap, TestTelemetry::new());
        let frame_queue = FrameQueue::new(retrieval, TestTelemetry::new());
        let mut channel_bank =
            ChannelBank::new(RollupConfig::default(), frame_queue, TestTelemetry::new());
=======
        let retrieval = L1Retrieval::new(traversal, dap);
        let frame_queue = FrameQueue::new(retrieval);
        let mut channel_bank = ChannelBank::new(Arc::new(RollupConfig::default()), frame_queue);
>>>>>>> 869d4859
        let frame = Frame::default();
        let err = channel_bank.ingest_frame(frame).unwrap_err();
        assert_eq!(err, StageError::Custom(anyhow!("No origin")));
    }

    #[test]
    fn test_ingest_and_prune_channel_bank() {
        let traversal = new_populated_test_traversal();
        let results = vec![Ok(Bytes::from(vec![0x00]))];
        let dap = TestDAP { results };
<<<<<<< HEAD
        let retrieval = L1Retrieval::new(traversal, dap, TestTelemetry::new());
        let frame_queue = FrameQueue::new(retrieval, TestTelemetry::new());
        let mut channel_bank =
            ChannelBank::new(RollupConfig::default(), frame_queue, TestTelemetry::new());
=======
        let retrieval = L1Retrieval::new(traversal, dap);
        let frame_queue = FrameQueue::new(retrieval);
        let mut channel_bank = ChannelBank::new(Arc::new(RollupConfig::default()), frame_queue);
>>>>>>> 869d4859
        let mut frames = new_test_frames(100000);
        // Ingest frames until the channel bank is full and it stops increasing in size
        let mut current_size = 0;
        let next_frame = frames.pop().unwrap();
        channel_bank.ingest_frame(next_frame).unwrap();
        while channel_bank.size() > current_size {
            current_size = channel_bank.size();
            let next_frame = frames.pop().unwrap();
            channel_bank.ingest_frame(next_frame).unwrap();
            assert!(channel_bank.size() <= MAX_CHANNEL_BANK_SIZE);
        }
        // There should be a bunch of frames leftover
        assert!(!frames.is_empty());
        // If we ingest one more frame, the channel bank should prune
        // and the size should be the same
        let next_frame = frames.pop().unwrap();
        channel_bank.ingest_frame(next_frame).unwrap();
        assert_eq!(channel_bank.size(), current_size);
    }

    #[tokio::test]
    async fn test_read_empty_channel_bank() {
        let traversal = new_populated_test_traversal();
        let results = vec![Ok(Bytes::from(vec![0x00]))];
        let dap = TestDAP { results };
<<<<<<< HEAD
        let retrieval = L1Retrieval::new(traversal, dap, TestTelemetry::new());
        let frame_queue = FrameQueue::new(retrieval, TestTelemetry::new());
        let mut channel_bank =
            ChannelBank::new(RollupConfig::default(), frame_queue, TestTelemetry::new());
=======
        let retrieval = L1Retrieval::new(traversal, dap);
        let frame_queue = FrameQueue::new(retrieval);
        let mut channel_bank = ChannelBank::new(Arc::new(RollupConfig::default()), frame_queue);
>>>>>>> 869d4859
        let err = channel_bank.read().unwrap_err();
        assert_eq!(err, StageError::Eof);
        let err = channel_bank.next_data().await.unwrap_err();
        assert_eq!(err, StageError::NotEnoughData);
    }
}<|MERGE_RESOLUTION|>--- conflicted
+++ resolved
@@ -52,19 +52,8 @@
     T: TelemetryProvider + Debug,
 {
     /// Create a new [ChannelBank] stage.
-<<<<<<< HEAD
-    pub fn new(cfg: RollupConfig, prev: FrameQueue<DAP, CP, T>, telemetry: T) -> Self {
-        Self {
-            cfg: Arc::new(cfg),
-            telemetry,
-            channels: HashMap::new(),
-            channel_queue: VecDeque::new(),
-            prev,
-        }
-=======
-    pub fn new(cfg: Arc<RollupConfig>, prev: FrameQueue<DAP, CP>) -> Self {
-        Self { cfg, channels: HashMap::new(), channel_queue: VecDeque::new(), prev }
->>>>>>> 869d4859
+    pub fn new(cfg: Arc<RollupConfig>, prev: FrameQueue<DAP, CP, T>, telemetry: T) -> Self {
+        Self { cfg, telemetry, channels: HashMap::new(), channel_queue: VecDeque::new(), prev }
     }
 
     /// Returns the L1 origin [BlockInfo].
@@ -243,16 +232,10 @@
         let mut traversal = new_test_traversal(vec![], vec![]);
         traversal.block = None;
         let dap = TestDAP::default();
-<<<<<<< HEAD
         let retrieval = L1Retrieval::new(traversal, dap, TestTelemetry::new());
         let frame_queue = FrameQueue::new(retrieval, TestTelemetry::new());
         let mut channel_bank =
-            ChannelBank::new(RollupConfig::default(), frame_queue, TestTelemetry::new());
-=======
-        let retrieval = L1Retrieval::new(traversal, dap);
-        let frame_queue = FrameQueue::new(retrieval);
-        let mut channel_bank = ChannelBank::new(Arc::new(RollupConfig::default()), frame_queue);
->>>>>>> 869d4859
+            ChannelBank::new(Arc::new(RollupConfig::default()), frame_queue, TestTelemetry::new());
         let frame = Frame::default();
         let err = channel_bank.ingest_frame(frame).unwrap_err();
         assert_eq!(err, StageError::Custom(anyhow!("No origin")));
@@ -263,16 +246,10 @@
         let traversal = new_populated_test_traversal();
         let results = vec![Ok(Bytes::from(vec![0x00]))];
         let dap = TestDAP { results };
-<<<<<<< HEAD
         let retrieval = L1Retrieval::new(traversal, dap, TestTelemetry::new());
         let frame_queue = FrameQueue::new(retrieval, TestTelemetry::new());
         let mut channel_bank =
-            ChannelBank::new(RollupConfig::default(), frame_queue, TestTelemetry::new());
-=======
-        let retrieval = L1Retrieval::new(traversal, dap);
-        let frame_queue = FrameQueue::new(retrieval);
-        let mut channel_bank = ChannelBank::new(Arc::new(RollupConfig::default()), frame_queue);
->>>>>>> 869d4859
+            ChannelBank::new(Arc::new(RollupConfig::default()), frame_queue, TestTelemetry::new());
         let mut frames = new_test_frames(100000);
         // Ingest frames until the channel bank is full and it stops increasing in size
         let mut current_size = 0;
@@ -298,16 +275,10 @@
         let traversal = new_populated_test_traversal();
         let results = vec![Ok(Bytes::from(vec![0x00]))];
         let dap = TestDAP { results };
-<<<<<<< HEAD
         let retrieval = L1Retrieval::new(traversal, dap, TestTelemetry::new());
         let frame_queue = FrameQueue::new(retrieval, TestTelemetry::new());
         let mut channel_bank =
-            ChannelBank::new(RollupConfig::default(), frame_queue, TestTelemetry::new());
-=======
-        let retrieval = L1Retrieval::new(traversal, dap);
-        let frame_queue = FrameQueue::new(retrieval);
-        let mut channel_bank = ChannelBank::new(Arc::new(RollupConfig::default()), frame_queue);
->>>>>>> 869d4859
+            ChannelBank::new(Arc::new(RollupConfig::default()), frame_queue, TestTelemetry::new());
         let err = channel_bank.read().unwrap_err();
         assert_eq!(err, StageError::Eof);
         let err = channel_bank.next_data().await.unwrap_err();
